"""
This module contains constant value which will be used across project
"""

DEPLOYMENT_TYPES = ["nsfs", "db"]
NSFS_DEPLOYMENT = "nsfs"
DB_DEPLOYMENT = "db"
<<<<<<< HEAD
DEFAULT_FS_BACKEND = "GPFS"
UNWANTED_LOG = "2>/dev/null"
=======
NSFS_SERVICE_NAME = "noobaa_nsfs"
DEFAULT_FS_BACKEND = "GPFS"
DEFAULT_NSFS_PORT = 6443
>>>>>>> 5b4590ee
<|MERGE_RESOLUTION|>--- conflicted
+++ resolved
@@ -5,11 +5,7 @@
 DEPLOYMENT_TYPES = ["nsfs", "db"]
 NSFS_DEPLOYMENT = "nsfs"
 DB_DEPLOYMENT = "db"
-<<<<<<< HEAD
+NSFS_SERVICE_NAME = "noobaa_nsfs"
 DEFAULT_FS_BACKEND = "GPFS"
 UNWANTED_LOG = "2>/dev/null"
-=======
-NSFS_SERVICE_NAME = "noobaa_nsfs"
-DEFAULT_FS_BACKEND = "GPFS"
-DEFAULT_NSFS_PORT = 6443
->>>>>>> 5b4590ee
+DEFAULT_NSFS_PORT = 6443